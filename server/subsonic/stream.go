--- conflicted
+++ resolved
@@ -61,25 +61,6 @@
 
 			estimateContentLength := utils.ParamBool(r, "estimateContentLength", false)
 
-<<<<<<< HEAD
-			// if Client requests the estimated content-length, send it
-			if estimateContentLength {
-				length := strconv.Itoa(stream.EstimatedContentLength())
-				log.Trace(ctx, "Estimated content-length", "contentLength", length)
-				w.Header().Set("Content-Length", length)
-			}
-
-			if r.Method == "HEAD" {
-				go func() { _, _ = io.Copy(io.Discard, stream) }()
-			} else {
-				c, err := io.Copy(w, stream)
-				if log.CurrentLevel() >= log.LevelDebug {
-					if err != nil {
-						log.Error(ctx, "Error sending transcoded file", "id", id, err)
-					} else {
-						log.Trace(ctx, "Success sending transcode file", "id", id, "size", c)
-					}
-=======
 		if r.Method == http.MethodHead {
 			go func() { _, _ = io.Copy(io.Discard, stream) }()
 		} else {
@@ -89,7 +70,6 @@
 					log.Error(ctx, "Error sending transcoded file", "id", id, err)
 				} else {
 					log.Trace(ctx, "Success sending transcode file", "id", id, "size", c)
->>>>>>> a1a5b2fc
 				}
 			}
 		}
